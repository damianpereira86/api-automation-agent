import logging
import os
import traceback

from dependency_injector.wiring import inject, Provide
from dotenv import load_dotenv

from src.adapters.config_adapter import ProdConfigAdapter, DevConfigAdapter
from src.adapters.processors_adapter import ProcessorsAdapter
from src.configuration.cli import CLIArgumentParser
from src.configuration.config import Config, GenerationOptions, Envs
from src.container import Container
from src.framework_generator import FrameworkGenerator
from src.utils.checkpoint import Checkpoint
from src.utils.logger import Logger
from src.processors.swagger.endpoint_lister import EndpointLister


@inject
def main(
    logger: logging.Logger,
    config: Config = Provide[Container.config],
    framework_generator: FrameworkGenerator = Provide[Container.framework_generator],
):
    """Main function to orchestrate the API framework generation process."""
    try:
        logger.info("🚀 Starting the API Framework Generation Process! 🌟")

        args = CLIArgumentParser.parse_arguments()

        checkpoint = Checkpoint()

        last_namespace = checkpoint.get_last_namespace()

        def prompt_user_resume_previous_run():
            while True:
                user_input = (
                    input("Info related to a previous run was found, would you like to resume? (y/n): ")
                    .strip()
                    .lower()
                )

                if user_input in {"y", "n"}:
                    return user_input == "y"

        if last_namespace != "default" and prompt_user_resume_previous_run():
            checkpoint.restore_last_namespace()
            args.destination_folder = last_namespace

        if args.use_existing_framework and not args.destination_folder:
<<<<<<< HEAD
            raise ValueError(
                "The destination folder parameter must be set when using an existing framework."
            )
=======
            raise ValueError("The destination folder parameter must be set when using an existing framework.")

>>>>>>> aabd5ad3
        config.update(
            {
                "api_file_path": args.api_file_path,
                "destination_folder": args.destination_folder or config.destination_folder,
                "endpoints": args.endpoints,
                "generate": GenerationOptions(args.generate),
                "use_existing_framework": args.use_existing_framework,
                "list_endpoints": args.list_endpoints,
            }
        )

        logger.info(f"\nAPI file path: {config.api_file_path}")
        logger.info(f"Destination folder: {config.destination_folder}")
        logger.info(f"Use existing framework: {config.use_existing_framework}")
        logger.info(f"Endpoints: {', '.join(config.endpoints) if config.endpoints else 'All'}")
        logger.info(f"Generate: {config.generate}")
        logger.info(f"Model: {config.model}")
        logger.info(f"List endpoints: {config.list_endpoints}")

        if last_namespace == "default" or last_namespace != args.destination_folder:
            checkpoint.namespace = config.destination_folder
            checkpoint.save_last_namespace()
        else:
            framework_generator.restore_state(last_namespace)

        api_definitions = framework_generator.process_api_definition()

        if config.list_endpoints:
            EndpointLister.list_endpoints(api_definitions)
            logger.info("\n✅ Endpoint listing completed successfully!")
        else:
            if not config.use_existing_framework:
                framework_generator.setup_framework()
                framework_generator.create_env_file(api_definitions[0])

            framework_generator.generate(api_definitions, config.generate)
            framework_generator.run_final_checks(config.generate)

            logger.info("\n✅ Framework generation completed successfully!")

        checkpoint.clear()

    except FileNotFoundError as e:
        logger.error(f"❌ File not found: {e}")
    except PermissionError as e:
        logger.error(f"❌ Permission denied: {e}")
    except ValueError as e:
        logger.error(f"❌ Invalid data: {e}")
    except Exception as e:
        logger.error(f"❌ Unexpected error: {e}")
        traceback.print_exc()


if __name__ == "__main__":
    load_dotenv(override=True)
    env = Envs(os.getenv("ENV", "DEV").upper())

    # Initialize containers
    config_adapter = ProdConfigAdapter() if env == Envs.PROD else DevConfigAdapter()
    processors_adapter = ProcessorsAdapter()
    container = Container(config_adapter=config_adapter, processors_adapter=processors_adapter)

    # Wire dependencies
    container.init_resources()
    container.wire(modules=[__name__])

    Logger.configure_logger(container.config())
    logger = Logger.get_logger(__name__)

    try:
        main(logger)
    except Exception as e:
        logger.error(f"💥 A critical error occurred: {e}")
        traceback.print_exc()<|MERGE_RESOLUTION|>--- conflicted
+++ resolved
@@ -48,14 +48,8 @@
             args.destination_folder = last_namespace
 
         if args.use_existing_framework and not args.destination_folder:
-<<<<<<< HEAD
-            raise ValueError(
-                "The destination folder parameter must be set when using an existing framework."
-            )
-=======
             raise ValueError("The destination folder parameter must be set when using an existing framework.")
 
->>>>>>> aabd5ad3
         config.update(
             {
                 "api_file_path": args.api_file_path,
