--- conflicted
+++ resolved
@@ -81,8 +81,7 @@
                 if not self._should_process_endpoint(path["path"]):
                     continue
 
-<<<<<<< HEAD
-                models = self._process_path_definition(path)
+                models = self._generate_models(path)
                 api_definition_summary = self._generate_api_definition_summary(path)
 
                 all_generated_models_info.append({
@@ -92,18 +91,12 @@
                     "models":models,
                 })
 
-            if generate_tests:
-                for verb in verb_chunks:
-                    self._process_verb_definition(verb, all_generated_models_info)
-=======
-                if api_definition["type"] == "path":
-                    models = self._generate_models(api_definition)
-                elif api_definition["type"] == "verb" and generate_tests in (
+            if generate_tests in (
                     GenerationOptions.MODELS_AND_FIRST_TEST,
                     GenerationOptions.MODELS_AND_TESTS,
-                ):
-                    self._generate_tests(api_definition, models, generate_tests)
->>>>>>> ba367062
+            ):
+                for verb in verb_chunks:
+                    self._generate_tests(verb, all_generated_models_info, generate_tests)
 
             self.logger.info(
                 f"\nGeneration complete. {self.models_count} models and {self.tests_count} tests were generated."
@@ -150,16 +143,11 @@
             )
             raise
 
-<<<<<<< HEAD
-    def _process_verb_definition(
-        self, verb_chunk: Dict[str, Any], models: List[Dict[str, Any]]
-=======
     def _generate_tests(
         self,
-        api_definition: Dict[str, Any],
+        verb_chunk: Dict[str, Any],
         models: List[Dict[str, Any]],
         generate_tests: GenerationOptions,
->>>>>>> ba367062
     ):
         """Generate tests for a specific verb (HTTP method) in the API definition"""
         try:
@@ -182,11 +170,7 @@
             )
 
             self.logger.info(
-<<<<<<< HEAD
-                f"\nGenerating tests for path: {verb_chunk['path']} and verb: {verb_chunk['verb']}"
-=======
-                f"\nGenerating first test for path: {api_definition['path']} and verb: {api_definition['verb']}"
->>>>>>> ba367062
+                f"\nGenerating first test for path: {verb_chunk['path']} and verb: {verb_chunk['verb']}"
             )
             tests = self.llm_service.generate_first_test(read_files, verb_chunk["yaml"], models_matched_by_path)
             if tests:
